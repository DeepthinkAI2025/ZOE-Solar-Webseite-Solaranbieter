{
<<<<<<< HEAD
  "timestamp": "2025-09-28T15:57:13.097Z",
  "metrics": {
    "organicTraffic": 6406,
    "keywordRankings": {
      "improved": 28,
      "declined": 1,
      "stable": 73
    },
    "backlinks": {
      "new": 6,
      "lost": 2
    },
    "pageSpeed": 89,
    "mobileUsability": 91
=======
  "timestamp": "2025-10-31T02:32:12.223Z",
  "metrics": {
    "organicTraffic": 6327,
    "keywordRankings": {
      "improved": 17,
      "declined": 19,
      "stable": 69
    },
    "backlinks": {
      "new": 24,
      "lost": 1
    },
    "pageSpeed": 92,
    "mobileUsability": 93
>>>>>>> 50199807
  },
  "alerts": [
    {
      "type": "warning",
      "message": "Page speed dropped below 85",
      "severity": "medium"
    }
  ],
  "recommendations": [
    "Optimize images for better loading speed",
    "Update meta descriptions for better CTR",
    "Fix broken internal links"
  ]
}<|MERGE_RESOLUTION|>--- conflicted
+++ resolved
@@ -1,20 +1,4 @@
 {
-<<<<<<< HEAD
-  "timestamp": "2025-09-28T15:57:13.097Z",
-  "metrics": {
-    "organicTraffic": 6406,
-    "keywordRankings": {
-      "improved": 28,
-      "declined": 1,
-      "stable": 73
-    },
-    "backlinks": {
-      "new": 6,
-      "lost": 2
-    },
-    "pageSpeed": 89,
-    "mobileUsability": 91
-=======
   "timestamp": "2025-10-31T02:32:12.223Z",
   "metrics": {
     "organicTraffic": 6327,
@@ -29,7 +13,6 @@
     },
     "pageSpeed": 92,
     "mobileUsability": 93
->>>>>>> 50199807
   },
   "alerts": [
     {
